/* main.c - Main program routines
 *
 * Copyright (C) 2005-2007   Ivo Clarysse
 *
 * This file is part of GMediaRender.
 *
 * GMediaRender is free software; you can redistribute it and/or modify
 * it under the terms of the GNU General Public License as published by
 * the Free Software Foundation; either version 2 of the License, or
 * (at your option) any later version.
 *
 * GMediaRender is distributed in the hope that it will be useful,
 * but WITHOUT ANY WARRANTY; without even the implied warranty of
 * MERCHANTABILITY or FITNESS FOR A PARTICULAR PURPOSE.  See the
 * GNU Library General Public License for more details.
 *
 * You should have received a copy of the GNU General Public License
 * along with GMediaRender; if not, write to the Free Software 
 * Foundation, Inc., 51 Franklin Street, Fifth Floor, Boston, 
 * MA 02110-1301, USA.
 *
 */

#ifdef HAVE_CONFIG_H
#include "config.h"
#endif

#include <stdio.h>
#include <stdlib.h>
#include <unistd.h>
#include <assert.h>
#include <limits.h>
#include <string.h>
<<<<<<< HEAD

=======
>>>>>>> c094f9cf
#include <glib.h>

#ifdef HAVE_LIBUPNP
#include <upnp/ithread.h>
#endif

#include "logging.h"
//#include "output_gstreamer.h"
#include "output.h"
#include "upnp.h"
#include "upnp_device.h"
#include "upnp_renderer.h"
#include "upnp_transport.h"
#include "upnp_control.h"

static gboolean show_version = FALSE;
static gboolean show_devicedesc = FALSE;
static gboolean show_connmgr_scpd = FALSE;
static gboolean show_control_scpd = FALSE;
static gboolean show_transport_scpd = FALSE;
static gboolean show_outputs = FALSE;
static gboolean daemon_mode = FALSE;
static const gchar *ip_address = NULL;
#ifdef GMRENDER_UUID
// Compile-time uuid.
static const gchar *uuid = GMRENDER_UUID;
#else
static const gchar *uuid = "GMediaRender-1_0-000-000-002";
#endif
static const gchar *friendly_name = PACKAGE_NAME;
static const gchar *output = NULL;
static const gchar *pid_file = NULL;
 
/* Generic GMediaRender options */
static GOptionEntry option_entries[] = {
	{ "version", 0, 0, G_OPTION_ARG_NONE, &show_version,
	  "Output version information and exit", NULL },
	{ "ip-address", 'I', 0, G_OPTION_ARG_STRING, &ip_address,
	  "IP address on which to listen.", NULL },
	{ "uuid", 'u', 0, G_OPTION_ARG_STRING, &uuid,
	  "UUID to advertise", NULL },
	{ "friendly-name", 'f', 0, G_OPTION_ARG_STRING, &friendly_name,
	  "Friendly name to advertise.", NULL },
	{ "output", 'o', 0, G_OPTION_ARG_STRING, &output,
	  "Output module to use.", NULL },
	{ "pid-file", 'P', 0, G_OPTION_ARG_STRING, &pid_file,
	  "File the process ID should be written to.", NULL },
	{ "daemon", 'd', 0, G_OPTION_ARG_NONE, &daemon_mode,
	  "Run as daemon.", NULL },
	{ "list-outputs", 0, 0, G_OPTION_ARG_NONE, &show_outputs,
	  "List available output modules and exit", NULL },
	{ "dump-devicedesc", 0, 0, G_OPTION_ARG_NONE, &show_devicedesc,
	  "Dump device descriptor XML and exit.", NULL },
	{ "dump-connmgr-scpd", 0, 0, G_OPTION_ARG_NONE, &show_connmgr_scpd,
	  "Dump Connection Manager service description XML and exit.", NULL },
	{ "dump-control-scpd", 0, 0, G_OPTION_ARG_NONE, &show_control_scpd,
	  "Dump Rendering Control service description XML and exit.", NULL },
	{ "dump-transport-scpd", 0, 0, G_OPTION_ARG_NONE, &show_transport_scpd,
	  "Dump A/V Transport service description XML and exit.", NULL },
	{ NULL }
};

static void do_show_version(void)
{
	puts( PACKAGE_STRING "\n"
        	"This is free software. "
		"You may redistribute copies of it under the terms of\n"
		"the GNU General Public License "
		"<http://www.gnu.org/licenses/gpl.html>.\n"
		"There is NO WARRANTY, to the extent permitted by law."
	);
}

static int process_cmdline(int argc, char **argv)
{
	int result = -1;
	GOptionContext *ctx;
	GError *err = NULL;
	int rc;

	ctx = g_option_context_new("- GMediaRender");
	g_option_context_add_main_entries(ctx, option_entries, NULL);

	rc = output_add_options(ctx);
	if (rc != 0) {
		fprintf(stderr, "Failed to add output options\n");
		goto out;
	}

	if (!g_option_context_parse (ctx, &argc, &argv, &err)) {
		g_print ("Failed to initialize: %s\n", err->message);
		g_error_free (err);
		goto out;
	}


	result = 0;

out:
	return result;
}

int main(int argc, char **argv)
{
	int rc;
	int result = EXIT_FAILURE;
	struct device *upnp_renderer;

	rc = process_cmdline(argc, argv);
	if (rc != 0) {
		goto out;
	}

	if (show_version) {
		do_show_version();
		exit(EXIT_SUCCESS);
	}
	if (show_connmgr_scpd) {
		upnp_renderer_dump_connmgr_scpd();
		exit(EXIT_SUCCESS);
	}
	if (show_control_scpd) {
		upnp_renderer_dump_control_scpd();
		exit(EXIT_SUCCESS);
	}
	if (show_transport_scpd) {
		upnp_renderer_dump_transport_scpd();
		exit(EXIT_SUCCESS);
	}

	if (show_outputs) {
		output_dump_modules();
		exit(EXIT_SUCCESS);
	}

	if (pid_file && pid_file[0] != '/') {
		// We need to canonicalize the filename because our
		// cwd will change after becoming a daemon.
		char *buf = (char*) malloc(PATH_MAX);  // will leak. Ok.
		char *result = getcwd(buf, PATH_MAX);
		result = strcat(result, "/");
		pid_file = strcat(result, pid_file);
	}
	if (daemon_mode) {
		daemon(0, 0);  // TODO: check for daemon() in configure.
	}
	if (pid_file) {
		FILE *p = fopen(pid_file, "w+");
		if (p) {
			fprintf(p, "%d\n", getpid());
			fclose(p);
		} else {
			perror("Failed to write pid file");
		}
	}
	if (g_thread_supported() == 0) {
		g_thread_init(NULL);
	}

	upnp_renderer = upnp_renderer_new(friendly_name, uuid);
	if (upnp_renderer == NULL) {
		goto out;
	}

	if (show_devicedesc) {
		char *buf;
		buf = upnp_get_device_desc(upnp_renderer);
		assert(buf != NULL);
		fputs(buf, stdout);
		exit(EXIT_SUCCESS);
	}

	rc = output_init(output);
	if (rc != 0) {
		fprintf(stderr,"ERROR: Failed to initialize Output subsystem\n");
		goto out;
	}

	struct device_private *device;
	device = upnp_device_init(upnp_renderer, ip_address);
	if (device == NULL) {
		fprintf(stderr,"ERROR: Failed to initialize UPnP device\n");
		goto out;
	}

	upnp_transport_init(device);
	upnp_control_init();

	printf("Ready for rendering..\n");
	output_loop();
	result = EXIT_SUCCESS;

out:
	return result;
}<|MERGE_RESOLUTION|>--- conflicted
+++ resolved
@@ -31,10 +31,6 @@
 #include <assert.h>
 #include <limits.h>
 #include <string.h>
-<<<<<<< HEAD
-
-=======
->>>>>>> c094f9cf
 #include <glib.h>
 
 #ifdef HAVE_LIBUPNP
